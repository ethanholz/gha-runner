from copy import deepcopy
from abc import ABC, abstractmethod
from gha_runner.gh import GitHubInstance, MissingRunnerLabel
from gha_runner.helper.workflow_cmds import warning, error
from dataclasses import dataclass, field
<<<<<<< HEAD
import importlib.resources
import boto3
from botocore.exceptions import ClientError
from string import Template
=======
from typing import Type
>>>>>>> 4798fb44


class CreateCloudInstance(ABC):
    """Abstract base class for starting a cloud instance.

    This class defines the interface for starting a cloud instance.

    """

    @abstractmethod
    def create_instances(self) -> dict[str, str]:
        """Create instances in the cloud provider and return their IDs.

        The number of instances to create is defined by the implementation.

        Returns
        -------
        dict[str, str]
            A dictionary of instance IDs and their corresponding github runner labels.

        """
        raise NotImplementedError

    @abstractmethod
    def wait_until_ready(self, ids: list[str], **kwargs):
        """Wait until instances are in a ready state.

        Parameters
        ----------
        ids : list[str]
            A list of instance IDs to wait for.
        **kwargs : dict, optional
            Additional arguments to pass to the waiter.

        """
        raise NotImplementedError

    @abstractmethod
    def set_instance_mapping(self, mapping: dict[str, str]):
        """Set the instance mapping in the environment.

        Parameters
        ----------
        mapping : dict[str, str]
            A dictionary of instance IDs and their corresponding github runner labels.

        """
        raise NotImplementedError


class StopCloudInstance(ABC):
    """Abstract base class for stopping a cloud instance.

    This class defines the interface for stopping a cloud instance.

    """

    @abstractmethod
    def remove_instances(self, ids: list[str]):
        """Remove instances from the cloud provider.

        Parameters
        ----------
        ids : list[str]
            A list of instance IDs to remove.

        """
        raise NotImplementedError

    @abstractmethod
    def wait_until_removed(self, ids: list[str], **kwargs):
        """Wait until instances are removed.

        Parameters
        ----------
        ids : list[str]
            A list of instance IDs to wait for.
        **kwargs : dict, optional
            Additional arguments to pass to the waiter.

        """
        raise NotImplementedError

    @abstractmethod
    def get_instance_mapping(self) -> dict[str, str]:
        """Get the instance mapping from the environment.

        Returns
        -------
        dict[str, str]
            A dictionary of instance IDs and their corresponding github runner labels.

        """
        raise NotImplementedError


@dataclass
<<<<<<< HEAD
class AWS(CloudDeployment):
    image_id: str
    instance_type: str
    home_dir: str
    repo: str
    region_name: str
    runner_release: str = ""
    tags: list[dict[str, str]] = field(default_factory=list)
    gh_runner_tokens: list[str] = field(default_factory=list)
    root_device_size: int = 0
    labels: str = ""
    subnet_id: str = ""
    security_group_id: str = ""
    iam_role: str = ""
    script: str = ""

    def _build_aws_params(self, user_data_params: dict) -> dict:
        """Build the parameters for the AWS API call.
=======
class DeployInstance:
    """Class that is used to deploy instances and runners.

    Parameters
    ----------
    provider_type : Type[CreateCloudInstance]
        The type of cloud provider to use.
    cloud_params : dict
        The parameters to pass to the cloud provider.
    gh : GitHubInstance
        The GitHub instance to use.
    count : int
        The number of instances to create.
    timeout : int
        The timeout to use when waiting for the runner to come online


    Attributes
    ----------
    provider : CreateCloudInstance
        The cloud provider instance
    provider_type : Type[CreateCloudInstance]
    cloud_params : dict
    gh : GitHubInstance
    count : int
    timeout : int
>>>>>>> 4798fb44

    """

    provider_type: Type[CreateCloudInstance]
    cloud_params: dict
    gh: GitHubInstance
    count: int
    timeout: int
    provider: CreateCloudInstance = field(init=False)

    def __post_init__(self):
        """Initialize the cloud provider.

        This function is called after the object is created to correctly
        init the provider.

        """
        # We need to create runner tokens for use by the provider
        runner_tokens = self.gh.create_runner_tokens(self.count)
        self.cloud_params["gh_runner_tokens"] = runner_tokens
        release = self.gh.get_latest_runner_release(
            platform="linux", architecture="x64"
        )
        self.cloud_params["runner_release"] = release
        self.provider = self.provider_type(**self.cloud_params)

<<<<<<< HEAD
    def _modify_root_disk_size(self, client, params) -> dict:
        """Modify the root disk size of the instance.

        Parameters
        ----------
        client
            The boto3 client to use for the API call.
        params
            The parameters for the create_instances AWS API call.

        Returns
        -------
        dict
            The modified parameters for the AWS API call.

        Raises
        ------
        ClientError
            If the user does not have permissions to describe images.

        """
        try:
            # Check if we have permissions to describe images
            client.describe_images(ImageIds=[self.image_id], DryRun=True)
        except ClientError as e:
            # This is the case where we do have permissions
            if "DryRunOperation" in str(e):
                image_options = client.describe_images(ImageIds=[self.image_id])
                root_device_name = image_options["Images"][0]["RootDeviceName"]
                block_devices = deepcopy(image_options["Images"][0]["BlockDeviceMappings"])
                for idx, block_device in enumerate(block_devices):
                    if block_device["DeviceName"] == root_device_name:
                        if self.root_device_size > 0:
                            block_devices[idx]["Ebs"]["VolumeSize"] = self.root_device_size
                            params["BlockDeviceMappings"] = block_devices
                        break
            else:
                # If not, we should receive an UnauthorizedOperation error
                raise e
        return params


    def create_instances(self) -> dict[str, str]:
        if not self.gh_runner_tokens:
            raise ValueError(
                "No GitHub runner tokens provided, cannot create instances."
            )
        if not self.runner_release:
            raise ValueError(
                "No runner release provided, cannot create instances."
            )
        if not self.home_dir:
            raise ValueError(
                "No home directory provided, cannot create instances."
            )
        if not self.image_id:
            raise ValueError("No image ID provided, cannot create instances.")
        if not self.instance_type:
            raise ValueError(
                "No instance type provided, cannot create instances."
            )
        ec2 = boto3.client("ec2", region_name=self.region_name)
        id_dict = {}
        for token in self.gh_runner_tokens:
            label = GitHubInstance.generate_random_label()
            # unique_labels.append(label)
            labels = self.labels
            if labels == "":
                labels = label
            else:
                labels = self.labels + "," + label
            user_data_params = {
                "token": token,
                "repo": self.repo,
                "homedir": self.home_dir,
                "script": self.script,
                "runner_release": self.runner_release,
                "labels": labels,
            }
            params = self._build_aws_params(user_data_params)
            if self.root_device_size > 0:
                params = self._modify_root_disk_size(ec2, params)
            result = ec2.run_instances(**params)
            instances = result["Instances"]
            id = instances[0]["InstanceId"]
            id_dict[id] = label
            # ids += [instance["InstanceId"] for instance in instances]
        return id_dict
=======
    def start_runner_instances(self):
        """Start the runner instances.
>>>>>>> 4798fb44

        This function starts the runner instances and waits for them to be ready.

        """
        print("Starting up...")
        # Create a GitHub instance
        print("Creating GitHub Actions Runner")

        mappings = self.provider.create_instances()
        instance_ids = list(mappings.keys())
        github_labels = list(mappings.values())
        # Output the instance mapping and labels so the stop action can use them
        self.provider.set_instance_mapping(mappings)
        # Wait for the instance to be ready
        print("Waiting for instance to be ready...")
        self.provider.wait_until_ready(instance_ids)
        print("Instance is ready!")
        # Confirm the runner is registered with GitHub
        for label in github_labels:
            print(f"Waiting for {label}...")
            self.gh.wait_for_runner(label, self.timeout)


@dataclass
class TeardownInstance:
    """Class that is used to teardown instances and runners.

    Parameters
    ----------
    provider_type : Type[StopCloudInstance]
        The type of cloud provider to use.
    cloud_params : dict
        The parameters to pass to the cloud provider.
    gh : GitHubInstance
        The GitHub instance to use.

    Attributes
    ----------
    provider : StopCloudInstance
        The cloud provider instance
    provider_type : Type[StopCloudInstance]
    cloud_params : dict
    gh : GitHub

    """

    provider_type: Type[StopCloudInstance]
    cloud_params: dict
    gh: GitHubInstance
    provider: StopCloudInstance = field(init=False)

    def __post_init__(self):
        """Initialize the cloud provider.

        This function is called after the object is created to correctly
        stop the provider.

        """
        self.provider = self.provider_type(**self.cloud_params)

    def stop_runner_instances(self):
        """Stop the runner instances.

        This function stops the runner instances and waits for them to be removed.

        """
        print("Shutting down...")
        try:
            # Get the instance mapping from our input
            mappings = self.provider.get_instance_mapping()
        except Exception as e:
            error(title="Malformed instance mapping", message=e)
            exit(1)
        # Remove the runners and instances
        print("Removing GitHub Actions Runner")
        instance_ids = list(mappings.keys())
        labels = list(mappings.values())
        for label in labels:
            try:
                print(f"Removing runner {label}")
                self.gh.remove_runner(label)
            # This occurs when we have a runner that might already be shutdown.
            # Since we are mainly using the ephemeral runners, we expect this to happen
            except MissingRunnerLabel:
                print(f"Runner {label} does not exist, skipping...")
                continue
            # This is more of the case when we have a failure to remove the runner
            # This is not a concern for the user (because we will remove the instance anyways),
            # but we should log it for debugging purposes.
            except Exception as e:
                warning(title="Failed to remove runner", message=e)
        print("Removing instances...")
        self.provider.remove_instances(instance_ids)
        print("Waiting for instance to be removed...")
        try:
            self.provider.wait_until_removed(instance_ids)
        except Exception as e:
            # Print to stdout
            print(
                f"Failed to remove instances check your provider console: {e}"
            )
            # Print to Annotations
            error(
                title="Failed to remove instances, check your provider console",
                message=e,
            )
            exit(1)
        else:
            print("Instances removed!")<|MERGE_RESOLUTION|>--- conflicted
+++ resolved
@@ -3,14 +3,7 @@
 from gha_runner.gh import GitHubInstance, MissingRunnerLabel
 from gha_runner.helper.workflow_cmds import warning, error
 from dataclasses import dataclass, field
-<<<<<<< HEAD
-import importlib.resources
-import boto3
-from botocore.exceptions import ClientError
-from string import Template
-=======
 from typing import Type
->>>>>>> 4798fb44
 
 
 class CreateCloudInstance(ABC):
@@ -108,26 +101,6 @@
 
 
 @dataclass
-<<<<<<< HEAD
-class AWS(CloudDeployment):
-    image_id: str
-    instance_type: str
-    home_dir: str
-    repo: str
-    region_name: str
-    runner_release: str = ""
-    tags: list[dict[str, str]] = field(default_factory=list)
-    gh_runner_tokens: list[str] = field(default_factory=list)
-    root_device_size: int = 0
-    labels: str = ""
-    subnet_id: str = ""
-    security_group_id: str = ""
-    iam_role: str = ""
-    script: str = ""
-
-    def _build_aws_params(self, user_data_params: dict) -> dict:
-        """Build the parameters for the AWS API call.
-=======
 class DeployInstance:
     """Class that is used to deploy instances and runners.
 
@@ -154,7 +127,6 @@
     gh : GitHubInstance
     count : int
     timeout : int
->>>>>>> 4798fb44
 
     """
 
@@ -181,99 +153,8 @@
         self.cloud_params["runner_release"] = release
         self.provider = self.provider_type(**self.cloud_params)
 
-<<<<<<< HEAD
-    def _modify_root_disk_size(self, client, params) -> dict:
-        """Modify the root disk size of the instance.
-
-        Parameters
-        ----------
-        client
-            The boto3 client to use for the API call.
-        params
-            The parameters for the create_instances AWS API call.
-
-        Returns
-        -------
-        dict
-            The modified parameters for the AWS API call.
-
-        Raises
-        ------
-        ClientError
-            If the user does not have permissions to describe images.
-
-        """
-        try:
-            # Check if we have permissions to describe images
-            client.describe_images(ImageIds=[self.image_id], DryRun=True)
-        except ClientError as e:
-            # This is the case where we do have permissions
-            if "DryRunOperation" in str(e):
-                image_options = client.describe_images(ImageIds=[self.image_id])
-                root_device_name = image_options["Images"][0]["RootDeviceName"]
-                block_devices = deepcopy(image_options["Images"][0]["BlockDeviceMappings"])
-                for idx, block_device in enumerate(block_devices):
-                    if block_device["DeviceName"] == root_device_name:
-                        if self.root_device_size > 0:
-                            block_devices[idx]["Ebs"]["VolumeSize"] = self.root_device_size
-                            params["BlockDeviceMappings"] = block_devices
-                        break
-            else:
-                # If not, we should receive an UnauthorizedOperation error
-                raise e
-        return params
-
-
-    def create_instances(self) -> dict[str, str]:
-        if not self.gh_runner_tokens:
-            raise ValueError(
-                "No GitHub runner tokens provided, cannot create instances."
-            )
-        if not self.runner_release:
-            raise ValueError(
-                "No runner release provided, cannot create instances."
-            )
-        if not self.home_dir:
-            raise ValueError(
-                "No home directory provided, cannot create instances."
-            )
-        if not self.image_id:
-            raise ValueError("No image ID provided, cannot create instances.")
-        if not self.instance_type:
-            raise ValueError(
-                "No instance type provided, cannot create instances."
-            )
-        ec2 = boto3.client("ec2", region_name=self.region_name)
-        id_dict = {}
-        for token in self.gh_runner_tokens:
-            label = GitHubInstance.generate_random_label()
-            # unique_labels.append(label)
-            labels = self.labels
-            if labels == "":
-                labels = label
-            else:
-                labels = self.labels + "," + label
-            user_data_params = {
-                "token": token,
-                "repo": self.repo,
-                "homedir": self.home_dir,
-                "script": self.script,
-                "runner_release": self.runner_release,
-                "labels": labels,
-            }
-            params = self._build_aws_params(user_data_params)
-            if self.root_device_size > 0:
-                params = self._modify_root_disk_size(ec2, params)
-            result = ec2.run_instances(**params)
-            instances = result["Instances"]
-            id = instances[0]["InstanceId"]
-            id_dict[id] = label
-            # ids += [instance["InstanceId"] for instance in instances]
-        return id_dict
-=======
     def start_runner_instances(self):
         """Start the runner instances.
->>>>>>> 4798fb44
 
         This function starts the runner instances and waits for them to be ready.
 
